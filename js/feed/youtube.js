// ==UserScript==
// @name S.N.E.E.D. (YouTube)
// @version 1.0.0
// @description Stream Nexus userscript for Rumble chat.
// @license BSD-3-Clause
// @author Joshua Moon <josh@josh.rs>
// @homepageURL https://github.com/jaw-sh/stream-nexus
// @supportURL https://github.com/jaw-sh/stream-nexus/issues
// @include https://www.youtube.com/watch?v=*
// @include https://www.youtube.com/live/*
// @include https://www.youtube.com/live_chat?is_popout=1&v=*
// @connect *
// @grant GM_getValue
// @grant GM_setValue
// @grant GM_deleteValue
// @grant GM_listValues
// @grant GM_addValueChangeListener
// @grant GM_openInTab
// @grant GM_xmlhttpRequest
// @grant GM.getValue
// @grant GM.setValue
// @grant GM.deleteValue
// @grant GM.listValues
// @grant GM.openInTab
// @grant GM.xmlHttpRequest
// @run-at document-start
// ==/UserScript==

(function () {
    'use strict';

    //
    // Socket Logic
    //
    let CHAT_SOCKET = new WebSocket("ws://localhost:1350/chat.ws");
    const reconnect = () => {
        // check if socket is connected
        if (CHAT_SOCKET.readyState === WebSocket.OPEN || CHAT_SOCKET.readyState === WebSocket.CONNECTING) {
            return true;
        }
        else {
            // attempt to connect if disconnected
            CHAT_SOCKET = new WebSocket("ws://localhost:1350/chat.ws");
        }
    };

    // Connection opened
    CHAT_SOCKET.addEventListener("open", (event) => {
        console.log("[SNEED] Socket connection established.");
        SEND_MESSAGES(MESSAGE_QUEUE);
        MESSAGE_QUEUE = [];
    });

    CHAT_SOCKET.addEventListener("close", (event) => {
        console.log("[SNEED] Socket has closed. Attempting reconnect.", event.reason);
        setTimeout(function () { reconnect(); }, 3000);
    });

    CHAT_SOCKET.addEventListener("error", (event) => {
        console.log("[SNEED] Socket has errored. Closing.", event.reason);
        alert("The SNEED chat socket could not connect. Ensure the web server is running and that Brave shields are off.");
        socket.close();
    });

    //
    // Chat Messages
    //
    let MESSAGE_QUEUE = [];

    const CREATE_MESSAGE = () => {
        return {
            id: crypto.randomUUID(),
            platform: "IDK",
            username: "DUMMY_USER",
            message: "",
            sent_at: Date.now(), // System timestamp for display ordering.
            received_at: Date.now(), // Local timestamp for management.
            avatar: "data:image/gif;base64,R0lGODlhAQABAAAAACH5BAEKAAEALAAAAAABAAEAAAICTAEAOw==",
            is_premium: false,
            amount: 0,
            currency: "ZWL",
            is_verified: false,
            is_sub: false,
            is_mod: false,
            is_owner: false,
            is_staff: false,
        };
    };

    const BIND_MUTATION_OBSERVER = () => {
        const targetNode = GET_CHAT_CONTAINER();
        console.log(targetNode);

        if (targetNode === null) {
            console.log("[SNEED] No chat container found.")
            return false;
        }

        if (document.querySelector(".sneed-chat-container") !== null) {
            console.log("[SNEED] Chat container already bound, aborting.");
            return false;
        }

        targetNode.classList.add("sneed-chat-container");

        const observer = new MutationObserver(MUTATION_OBSERVE);
        observer.observe(targetNode, {
            childList: true,
            attributes: false,
            subtree: false
        });

        GET_EXISTING_MESSAGES();
        return true;
    };

    const MUTATION_OBSERVE = (mutationList, observer) => {
        for (const mutation of mutationList) {
            if (mutation.type === "childList" && mutation.addedNodes.length > 0) {
                const messages = HANDLE_MESSAGES(mutation.addedNodes);
                if (messages.length > 0) {
                    SEND_MESSAGES(messages);
                }
            }
        }
    };

    const SEND_MESSAGES = (messages) => {
        // check if socket is open
        if (CHAT_SOCKET.readyState === WebSocket.OPEN) {
            CHAT_SOCKET.send(JSON.stringify(messages));
        }
        else {
            // add to queue if not
            messages.forEach((message) => {
                MESSAGE_QUEUE.push(messages);
            });
        }
    };

    setInterval(function () {
        if (document.querySelector(".sneed-chat-container") === null) {
            const chatFrameEl = document.querySelector("iframe.ytd-live-chat-frame");
            // YT-Specific: Enforce live chat.
            if (YOUTUBE_LIVE_CHAT() === true) {
                console.log("[SNEED] Binding chat container.")
                BIND_MUTATION_OBSERVER();
            }
        }
    }, 1000);


    //
    // Specific Implementations
    //

    const YOUTUBE_LIVE_CHAT = () => {
        const dropdownEl = document.getElementsByTagName("tp-yt-paper-button");
        const liveEl = document.querySelectorAll(".item.style-scope.yt-dropdown-menu")[1];

        if (dropdownEl === null || liveEl === null) {
            console.log("[SNEED] No live chat dropdown menu.");
            return false;
        }

        if (dropdownEl.textContent.trim() == liveEl.textContent.trim()) {
            return true;
        }

        liveEl.closest("a").click();
        console.log("[SNEED] Live chat activated. Eat it, Neal!");
    }

    const GET_CHAT_CONTAINER = () => {
        return document.querySelector(".yt-live-chat-item-list-renderer[id='items']");
    };

    const GET_EXISTING_MESSAGES = () => {
        console.log("[SNEED] Checking for existing messages.");
        const nodes = document.querySelector(".sneed-chat-container .yt-live-chat-item-list-renderer");

        if (nodes.length > 0) {
            const messages = HANDLE_MESSAGES(nodes);
            if (messages.length > 0) {
                SEND_MESSAGES(messages);
            }
        }
    }

    const HANDLE_MESSAGES = (nodes) => {
        const messages = [];

        nodes.forEach((node) => {
            let message = CREATE_MESSAGE();
            message.platform = "YouTube";
            message.received_at = Date.now(); // Rumble provides no information.

            message.avatar = node.querySelector("yt-img-shadow img").src;
            message.username = node.querySelector("[id='author-name']").innerText;
            message.message = node.querySelector("[id='message']").innerHTML;

            if (node.tagName === "yt-live-chat-paid-message-renderer") {
                const dono = node.querySelector("purchase-amount").innerText;
                message.is_premium = true;
                message.amount = Number(dono.replace(/[^0-9.-]+/g, ""));
                message.currency = "USD"; // ## TODO ## YT superchats are MANY currencies.
            }

            // The owner and subs copme from a top-level [author-type].
            const authorType = node.getAttribute("author-type");
            if (typeof authorType === "string") {
                if (authorType.includes("owner")) {
                    message.is_owner = true;
                }
                if (authorType.includes("moderator")) {
                    message.is_mod = true;
                }
                if (authorType.includes("member")) {
                    message.is_sub = true;
                }
            }

            // "Verified" is exclusively denominated by a badge, but other types can be found that way too.
            // Whatever, just check the badges too.
            node.querySelectorAll("yt-live-chat-author-badge-renderer.yt-live-chat-author-chip").forEach((badge) => {
                switch (badge.getAttribute("type")) {
                    case "moderator": message.is_mod = true; break;
                    case "verified": message.is_verified = true; break;
                    case "member": message.is_sub = true; break;

                }
                // I don't think YouTube staff will ever use live chat?
            });


            messages.push(message);
        });

        return messages;
    };
})();

//
// https://www.youtube.com/live/UicP06m9IQY
// https://www.youtube.com/live_chat?is_popout=1&v=UicP06m9IQY
//
//
// These samples taken on 2023-JUL-19
//
// Regular Message
//
// <yt-live-chat-text-message-renderer class="style-scope yt-live-chat-item-list-renderer" modern="" id="ChwKGkNOaTg4ZnpzbTRBREZZdjJGZ2tkWDJZUHJ3" author-type="">
//   <!--css-build:shady-->
//   <!--css-build:shady-->
//   <yt-img-shadow id="author-photo" class="no-transition style-scope yt-live-chat-text-message-renderer" height="24" width="24" style="background-color: transparent;" loaded="">
//     <!--css-build:shady-->
//     <!--css-build:shady--><img id="img" draggable="false" class="style-scope yt-img-shadow" alt="" height="24" width="24" src="https://yt4.ggpht.com/ytc/AOPolaSlOaa0jzjlhZaoRZzT40ewoZHpvcwnSal4JGvtrQ=s64-c-k-c0x00ffffff-no-rj">
//   </yt-img-shadow>
//   <div id="content" class="style-scope yt-live-chat-text-message-renderer">
//     <span id="timestamp" class="style-scope yt-live-chat-text-message-renderer">5:47 PM</span>
//     <yt-live-chat-author-chip class="style-scope yt-live-chat-text-message-renderer">
//       <!--css-build:shady-->
//       <!--css-build:shady-->
//       <span id="prepend-chat-badges" class="style-scope yt-live-chat-author-chip"></span>
//       <span id="chat-badges" class="style-scope yt-live-chat-author-chip">
//         <yt-live-chat-author-badge-renderer class="style-scope yt-live-chat-author-chip" aria-label="Moderator" type="moderator" shared-tooltip-text="Moderator">
//           <!--css-build:shady--><!--css-build:shady-->
//           <div id="image" class="style-scope yt-live-chat-author-badge-renderer">
//             <yt-icon class="style-scope yt-live-chat-author-badge-renderer">
//               <!--css-build:shady--><!--css-build:shady-->
//               <yt-icon-shape class="style-scope yt-icon">
//                 <icon-shape class="yt-spec-icon-shape">
//                   <div style="width: 100%; height: 100%; fill: currentcolor;">
//                     <svg viewBox="0 0 16 16" focusable="false" style="pointer-events: none; display: block; width: 100%; height: 100%;">
//                       <path d="M9.64589146,7.05569719 C9.83346524,6.562372 9.93617022,6.02722257 9.93617022,5.46808511 C9.93617022,3.00042984 7.93574038,1 5.46808511,1 C4.90894765,1 4.37379823,1.10270499 3.88047304,1.29027875 L6.95744681,4.36725249 L4.36725255,6.95744681 L1.29027875,3.88047305 C1.10270498,4.37379824 1,4.90894766 1,5.46808511 C1,7.93574038 3.00042984,9.93617022 5.46808511,9.93617022 C6.02722256,9.93617022 6.56237198,9.83346524 7.05569716,9.64589147 L12.4098057,15 L15,12.4098057 L9.64589146,7.05569719 Z"></path>
//                     </svg>
//                   </div>
//                 </icon-shape>
//               </yt-icon-shape>
//             </yt-icon>
//           </div>
//         </yt-live-chat-author-badge-renderer>
//       </span>
//       <span id="author-name" dir="auto" class="moderator style-scope yt-live-chat-author-chip style-scope yt-live-chat-author-chip">
//         Nightbot
//         <span id="chip-badges" class="style-scope yt-live-chat-author-chip">
//           <yt-live-chat-author-badge-renderer class="style-scope yt-live-chat-author-chip" aria-label="Verified" type="verified" shared-tooltip-text="Verified">
//             <!--css-build:shady--><!--css-build:shady-->
//             <div id="image" class="style-scope yt-live-chat-author-badge-renderer">
//               <yt-icon class="style-scope yt-live-chat-author-badge-renderer">
//                 <!--css-build:shady--><!--css-build:shady-->
//                 <yt-icon-shape class="style-scope yt-icon">
//                   <icon-shape class="yt-spec-icon-shape">
//                     <div style="width: 100%; height: 100%; fill: currentcolor;">
//                       <svg viewBox="0 0 16 16" focusable="false" style="pointer-events: none; display: block; width: 100%; height: 100%;">
//                         <path transform="scale(0.66)" d="M9 16.2L4.8 12l-1.4 1.4L9 19 21 7l-1.4-1.4L9 16.2z"></path>
//                       </svg>
//                     </div>
//                   </icon-shape>
//                 </yt-icon-shape>
//               </yt-icon>
//             </div>
//           </yt-live-chat-author-badge-renderer>
//         </span>
//       </span>
//     </yt-live-chat-author-chip>&ZeroWidthSpace;<span id="message" dir="auto" class="style-scope yt-live-chat-text-message-renderer">hambone</span><span id="deleted-state" class="style-scope yt-live-chat-text-message-renderer"></span><a id="show-original" href="#" class="style-scope yt-live-chat-text-message-renderer"></a>
//   </div>
//   <div id="menu" class="style-scope yt-live-chat-text-message-renderer">
//     <yt-icon-button id="menu-button" class="style-scope yt-live-chat-text-message-renderer">
//       <!--css-build:shady-->
//       <!--css-build:shady--><button id="button" class="style-scope yt-icon-button" aria-label="Chat actions">
//         <yt-icon icon="more_vert" class="style-scope yt-live-chat-text-message-renderer">
//           <!--css-build:shady-->
//           <!--css-build:shady-->
//           <yt-icon-shape class="style-scope yt-icon">
//             <icon-shape class="yt-spec-icon-shape">
//               <div style="width: 100%; height: 100%; fill: currentcolor;"><svg enable-background="new 0 0 24 24" height="24" viewBox="0 0 24 24" width="24" focusable="false" style="pointer-events: none; display: block; width: 100%; height: 100%;">
//                   <path d="M12 16.5c.83 0 1.5.67 1.5 1.5s-.67 1.5-1.5 1.5-1.5-.67-1.5-1.5.67-1.5 1.5-1.5zM10.5 12c0 .83.67 1.5 1.5 1.5s1.5-.67 1.5-1.5-.67-1.5-1.5-1.5-1.5.67-1.5 1.5zm0-6c0 .83.67 1.5 1.5 1.5s1.5-.67 1.5-1.5-.67-1.5-1.5-1.5-1.5.67-1.5 1.5z"></path>
//                 </svg></div>
//             </icon-shape>
//           </yt-icon-shape>
//         </yt-icon>
//       </button>
//       <yt-interaction id="interaction" class="circular style-scope yt-icon-button">
//         <!--css-build:shady-->
//         <!--css-build:shady-->
//         <div class="stroke style-scope yt-interaction"></div>
//         <div class="fill style-scope yt-interaction"></div>
//       </yt-interaction>
//     </yt-icon-button>
//   </div>
//   <div id="inline-action-button-container" class="style-scope yt-live-chat-text-message-renderer" aria-hidden="true">
//     <div id="inline-action-buttons" class="style-scope yt-live-chat-text-message-renderer"></div>
//   </div>
// </yt-live-chat-text-message-renderer>
//
//
// Paid Message
//
//<yt-live-chat-paid-message-renderer class="style-scope yt-live-chat-item-list-renderer" modern="" id="ChwKGkNJLUpqWUx0bTRBREZaMGIxZ0FkWEtvRHh3" allow-animations="" style="--yt-live-chat-paid-message-primary-color: rgba(0,229,255,1); --yt-live-chat-paid-message-secondary-color: rgba(0,184,212,1); --yt-live-chat-paid-message-header-color: rgba(0,0,0,1); --yt-live-chat-paid-message-timestamp-color: rgba(0,0,0,0.5019607843137255); --yt-live-chat-paid-message-color: rgba(0,0,0,1); --yt-live-chat-disable-highlight-message-author-name-color: rgba(0,0,0,0.7019607843137254);"><!--css-build:shady--><!--css-build:shady--><div id="card" class="style-scope yt-live-chat-paid-message-renderer">
//  <div id="header" class="style-scope yt-live-chat-paid-message-renderer">
//    
//    <yt-img-shadow id="author-photo" height="40" width="40" class="style-scope yt-live-chat-paid-message-renderer no-transition" style="background-color: transparent;" loaded=""><!--css-build:shady--><!--css-build:shady-->
//      <img id="img" draggable="false" class="style-scope yt-img-shadow" alt="" height="40" width="40" src="https://yt4.ggpht.com/ytc/AOPolaSwvFOIx2wDgFqnNL-uiwWhPh-e3-kMRnRx6ymPlg=s64-c-k-c0x00ffffff-no-rj">
//     </yt-img-shadow>
//    <dom-if restamp="" class="style-scope yt-live-chat-paid-message-renderer"><template is="dom-if"></template></dom-if>
//    <dom-if class="style-scope yt-live-chat-paid-message-renderer"><template is="dom-if"></template></dom-if>
//    <dom-if restamp="" class="style-scope yt-live-chat-paid-message-renderer"><template is="dom-if"></template></dom-if>
//    <div id="header-content" class="style-scope yt-live-chat-paid-message-renderer">
//      <div id="header-content-primary-column" class="style-scope yt-live-chat-paid-message-renderer">
//        <div id="author-name-chip" class="style-scope yt-live-chat-paid-message-renderer">
//          <yt-live-chat-author-chip disable-highlighting="" class="style-scope yt-live-chat-paid-message-renderer"><!--css-build:shady--><!--css-build:shady--><span id="prepend-chat-badges" class="style-scope yt-live-chat-author-chip"></span><span id="author-name" dir="auto" class=" style-scope yt-live-chat-author-chip style-scope yt-live-chat-author-chip">Mike<span id="chip-badges" class="style-scope yt-live-chat-author-chip"></span></span><span id="chat-badges" class="style-scope yt-live-chat-author-chip"></span></yt-live-chat-author-chip>
//        </div>
//        <div id="purchase-amount-column" class="style-scope yt-live-chat-paid-message-renderer">
//          <yt-img-shadow id="currency-img" height="16" width="16" class="style-scope yt-live-chat-paid-message-renderer no-transition" hidden=""><!--css-build:shady--><!--css-build:shady--><img id="img" draggable="false" class="style-scope yt-img-shadow" alt="" height="16" width="16"></yt-img-shadow>
//          <div id="purchase-amount" class="style-scope yt-live-chat-paid-message-renderer">
//            <yt-formatted-string class="style-scope yt-live-chat-paid-message-renderer">CA$2.79</yt-formatted-string>
//          </div>
//        </div>
//      </div>
//      <span id="timestamp" class="style-scope yt-live-chat-paid-message-renderer">5:47 PM</span>
//      <div id="gradient-container" class="style-scope yt-live-chat-paid-message-renderer">
//        <div id="gradient" class="style-scope yt-live-chat-paid-message-renderer"></div>
//      </div>
//      <div id="menu" class="style-scope yt-live-chat-paid-message-renderer">
//        <yt-icon-button id="menu-button" class="style-scope yt-live-chat-paid-message-renderer"><!--css-build:shady--><!--css-build:shady--><button id="button" class="style-scope yt-icon-button" aria-label="Chat actions">
//          <yt-icon icon="more_vert" class="style-scope yt-live-chat-paid-message-renderer"><!--css-build:shady--><!--css-build:shady--><yt-icon-shape class="style-scope yt-icon"><icon-shape class="yt-spec-icon-shape"><div style="width: 100%; height: 100%; fill: currentcolor;"><svg enable-background="new 0 0 24 24" height="24" viewBox="0 0 24 24" width="24" focusable="false" style="pointer-events: none; display: block; width: 100%; height: 100%;"><path d="M12 16.5c.83 0 1.5.67 1.5 1.5s-.67 1.5-1.5 1.5-1.5-.67-1.5-1.5.67-1.5 1.5-1.5zM10.5 12c0 .83.67 1.5 1.5 1.5s1.5-.67 1.5-1.5-.67-1.5-1.5-1.5-1.5.67-1.5 1.5zm0-6c0 .83.67 1.5 1.5 1.5s1.5-.67 1.5-1.5-.67-1.5-1.5-1.5-1.5.67-1.5 1.5z"></path></svg></div></icon-shape></yt-icon-shape></yt-icon>
//        </button><yt-interaction id="interaction" class="circular style-scope yt-icon-button"><!--css-build:shady--><!--css-build:shady--><div class="stroke style-scope yt-interaction"></div><div class="fill style-scope yt-interaction"></div></yt-interaction></yt-icon-button>
//      </div>
//      <div id="creator-heart-button" class="style-scope yt-live-chat-paid-message-renderer"></div>
//    </div>
//  </div>
//  <div id="content" class="style-scope yt-live-chat-paid-message-renderer">
//    <div id="message" dir="auto" class="style-scope yt-live-chat-paid-message-renderer">you skipped my dono to talk about sausage wtf</div>
//    <div id="input-container" class="style-scope yt-live-chat-paid-message-renderer">
//      <dom-if class="style-scope yt-live-chat-paid-message-renderer"><template is="dom-if"></template></dom-if>
//    </div>
//    <yt-formatted-string id="deleted-state" class="style-scope yt-live-chat-paid-message-renderer" is-empty=""><!--css-build:shady--><!--css-build:shady--><yt-attributed-string class="style-scope yt-formatted-string"></yt-attributed-string></yt-formatted-string>
//    <div id="footer" class="style-scope yt-live-chat-paid-message-renderer"></div>
//  </div>
//</div>
// <div id="lower-bumper" class="style-scope yt-live-chat-paid-message-renderer"></div>
// <div id="buy-flow-button" class="style-scope yt-live-chat-paid-message-renderer" hidden=""></div>
// <div id="inline-action-button-container" class="style-scope yt-live-chat-paid-message-renderer" aria-hidden="true">
//   <div id="inline-action-buttons" class="style-scope yt-live-chat-paid-message-renderer"></div>
// </div>
<<<<<<< HEAD
// </yt-live-chat-paid-message-renderer>
=======
// </yt-live-chat-paid-message-renderer>

window.SNEED_SCRAPE_EXISTING_MESSAGES = () => {
    const nodes = document.querySelector(".sneed-chat-container .yt-live-chat-item-list-renderer");

    if (nodes.length > 0) {
        window.SNEED_ADD_MESSAGES(window.SNEED_RECEIVE_MESSAGE_NODES(nodes));
    }
};

window.SNEED_RECEIVE_MESSAGE_NODES = (nodes) => {
    const messages = [];
    nodes.forEach((node) => {
        let message = window.SNEED_GET_MESSAGE_DUMMY();
        message.platform = "YouTube";
        message.received_at = Date.now(); // YT provides no information.

        message.avatar = node.querySelector("yt-img-shadow img").src;
        message.username = node.querySelector("#author-name").innerText;
        message.message = node.querySelector("#message").innerHTML;

        if (node.tagName === "yt-live-chat-paid-message-renderer") {
            const dono = node.querySelector("purchase-amount").innerText;
            message.is_premium = true;
            message.amount = Number(dono.replace(/[^0-9.-]+/g, ""));
            message.currency = "USD"; // ## TODO ## YT superchats are MANY currencies.
        }

        // The owner and subs come from a top-level [author-type].
        const authorType = node.getAttribute("author-type");
        if (typeof authorType === "string") {
            if (authorType.includes("owner")) {
                message.is_owner = true;
            }
            if (authorType.includes("moderator")) {
                message.is_mod = true;
            }
            if (authorType.includes("member")) {
                message.is_sub = true;
            }
        }

        // "Verified" is exclusively denominated by a badge, but other types can be found that way too.
        // Whatever, just check the badges too.
        node.querySelectorAll("yt-live-chat-author-badge-renderer.yt-live-chat-author-chip").forEach((badge) => {
            switch (badge.getAttribute("type")) {
                case "moderator": message.is_mod = true; break;
                case "verified": message.is_verified = true; break;
                case "member": message.is_sub = true; break;

            }
            // I don't think YouTuber staff will ever use live chat?
        });


        messages.push(message);
    });
    return messages;
};
>>>>>>> 322d59f6
<|MERGE_RESOLUTION|>--- conflicted
+++ resolved
@@ -4,6 +4,64 @@
 // @description Stream Nexus userscript for Rumble chat.
 // @license BSD-3-Clause
 // @author Joshua Moon <josh@josh.rs>
+
+window.SNEED_SCRAPE_EXISTING_MESSAGES = () => {
+    const nodes = document.querySelector(".sneed-chat-container .yt-live-chat-item-list-renderer");
+
+    if (nodes.length > 0) {
+        window.SNEED_ADD_MESSAGES(window.SNEED_RECEIVE_MESSAGE_NODES(nodes));
+    }
+};
+
+window.SNEED_RECEIVE_MESSAGE_NODES = (nodes) => {
+    const messages = [];
+    nodes.forEach((node) => {
+        let message = window.SNEED_GET_MESSAGE_DUMMY();
+        message.platform = "YouTube";
+        message.received_at = Date.now(); // Rumble provides no information.
+
+        message.avatar = node.querySelector("yt-img-shadow img").src;
+        message.username = node.querySelector("#author-name").innerText;
+        message.message = node.querySelector("#message").innerHTML;
+
+        if (node.tagName === "yt-live-chat-paid-message-renderer") {
+            const dono = node.querySelector("purchase-amount").innerText;
+            message.is_premium = true;
+            message.amount = Number(dono.replace(/[^0-9.-]+/g, ""));
+            message.currency = "USD"; // ## TODO ## YT superchats are MANY currencies.
+        }
+
+        // The owner and subs copme from a top-level [author-type].
+        const authorType = node.getAttribute("author-type");
+        if (typeof authorType === "string") {
+            if (authorType.includes("owner")) {
+                message.is_owner = true;
+            }
+            if (authorType.includes("moderator")) {
+                message.is_mod = true;
+            }
+            if (authorType.includes("member")) {
+                message.is_sub = true;
+            }
+        }
+
+        // "Verified" is exclusively denominated by a badge, but other types can be found that way too.
+        // Whatever, just check the badges too.
+        node.querySelectorAll("yt-live-chat-author-badge-renderer.yt-live-chat-author-chip").forEach((badge) => {
+            switch (badge.getAttribute("type")) {
+                case "moderator": message.is_mod = true; break;
+                case "verified": message.is_verified = true; break;
+                case "member": message.is_sub = true; break;
+
+            }
+            // I don't think YouTuber staff will ever use live chat?
+        });
+
+
+        messages.push(message);
+    });
+    return messages;
+};
 // @homepageURL https://github.com/jaw-sh/stream-nexus
 // @supportURL https://github.com/jaw-sh/stream-nexus/issues
 // @include https://www.youtube.com/watch?v=*
@@ -384,66 +442,4 @@
 // <div id="inline-action-button-container" class="style-scope yt-live-chat-paid-message-renderer" aria-hidden="true">
 //   <div id="inline-action-buttons" class="style-scope yt-live-chat-paid-message-renderer"></div>
 // </div>
-<<<<<<< HEAD
-// </yt-live-chat-paid-message-renderer>
-=======
-// </yt-live-chat-paid-message-renderer>
-
-window.SNEED_SCRAPE_EXISTING_MESSAGES = () => {
-    const nodes = document.querySelector(".sneed-chat-container .yt-live-chat-item-list-renderer");
-
-    if (nodes.length > 0) {
-        window.SNEED_ADD_MESSAGES(window.SNEED_RECEIVE_MESSAGE_NODES(nodes));
-    }
-};
-
-window.SNEED_RECEIVE_MESSAGE_NODES = (nodes) => {
-    const messages = [];
-    nodes.forEach((node) => {
-        let message = window.SNEED_GET_MESSAGE_DUMMY();
-        message.platform = "YouTube";
-        message.received_at = Date.now(); // YT provides no information.
-
-        message.avatar = node.querySelector("yt-img-shadow img").src;
-        message.username = node.querySelector("#author-name").innerText;
-        message.message = node.querySelector("#message").innerHTML;
-
-        if (node.tagName === "yt-live-chat-paid-message-renderer") {
-            const dono = node.querySelector("purchase-amount").innerText;
-            message.is_premium = true;
-            message.amount = Number(dono.replace(/[^0-9.-]+/g, ""));
-            message.currency = "USD"; // ## TODO ## YT superchats are MANY currencies.
-        }
-
-        // The owner and subs come from a top-level [author-type].
-        const authorType = node.getAttribute("author-type");
-        if (typeof authorType === "string") {
-            if (authorType.includes("owner")) {
-                message.is_owner = true;
-            }
-            if (authorType.includes("moderator")) {
-                message.is_mod = true;
-            }
-            if (authorType.includes("member")) {
-                message.is_sub = true;
-            }
-        }
-
-        // "Verified" is exclusively denominated by a badge, but other types can be found that way too.
-        // Whatever, just check the badges too.
-        node.querySelectorAll("yt-live-chat-author-badge-renderer.yt-live-chat-author-chip").forEach((badge) => {
-            switch (badge.getAttribute("type")) {
-                case "moderator": message.is_mod = true; break;
-                case "verified": message.is_verified = true; break;
-                case "member": message.is_sub = true; break;
-
-            }
-            // I don't think YouTuber staff will ever use live chat?
-        });
-
-
-        messages.push(message);
-    });
-    return messages;
-};
->>>>>>> 322d59f6
+// </yt-live-chat-paid-message-renderer>